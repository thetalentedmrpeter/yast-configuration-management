--- conflicted
+++ resolved
@@ -1,9 +1,4 @@
-<<<<<<< HEAD
-Yast.import "CWM"
-require "cwm/custom_widget"
-=======
 require "cwm/widget"
->>>>>>> ec3b1f5a
 
 module Yast
   module ConfigurationManagement
