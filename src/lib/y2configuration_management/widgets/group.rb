--- conflicted
+++ resolved
@@ -34,12 +34,8 @@
       # @param children   [Array<AbstractWidget>] Widgets which are included in the group
       def initialize(spec, children)
         textdomain "configuration_management"
-<<<<<<< HEAD
-        @label = spec.label
+        initialize_base(spec)
         @has_frame = spec.type == :group
-=======
-        initialize_base(spec)
->>>>>>> 2d6b1271
         @children = children
         self.widget_id = "group:#{spec.id}"
       end
