--- conflicted
+++ resolved
@@ -35,11 +35,7 @@
       def initialize(spec, children)
         textdomain "configuration_management"
         initialize_base(spec)
-<<<<<<< HEAD
         @has_frame = spec.type == :group
-        @children = children
-=======
->>>>>>> 47741588
         self.widget_id = "group:#{spec.id}"
         add_children(*children)
       end
@@ -83,12 +79,12 @@
         children.reduce({}) { |a, e| a.merge(e.id => e.value) }
       end
 
-<<<<<<< HEAD
       def update_visibility(data)
         children.each do |widget|
           widget.update_visibility(data)
         end
-=======
+      end
+
       # Add children widgets
       #
       # @param widgets [Array<CWM::AbstractWidget>] Widgets to add to the group
@@ -96,7 +92,6 @@
         @children ||= []
         widgets.each { |w| w.parent = self }
         @children.concat(widgets)
->>>>>>> 47741588
       end
     end
   end
