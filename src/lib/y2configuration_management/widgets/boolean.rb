# Copyright (c) [2018] SUSE LLC
#
# All Rights Reserved.
#
# This program is free software; you can redistribute it and/or modify it
# under the terms of version 2 of the GNU General Public License as published
# by the Free Software Foundation.
#
# This program is distributed in the hope that it will be useful, but WITHOUT
# ANY WARRANTY; without even the implied warranty of MERCHANTABILITY or
# FITNESS FOR A PARTICULAR PURPOSE.  See the GNU General Public License for
# more details.
#
# You should have received a copy of the GNU General Public License along
# with this program; if not, contact SUSE LLC.
#
# To contact SUSE LLC about this file by physical or electronic mail, you may
# find current contact information at www.suse.com.

require "cwm"

module Y2ConfigurationManagement
  # This module contains the widgets which are used to display forms for Salt formulas
  module Widgets
    # This class represents a boolean (checkbox) field. TODO: is tristate possible?
<<<<<<< HEAD
    class Boolean < ::CWM::ReplacePoint
=======
    class Boolean < ::CWM::CheckBox
      include BaseMixin

>>>>>>> 2d6b1271
      # @return [Boolean] Default value
      attr_reader :default

      extend Forwardable
      def_delegators :@inner, :value, :value=

      include InvisibilityCloak

      # A helper to go inside a ReplacePoint
      class CheckBox < ::CWM::CheckBox
        # @return [String] Widget label
        attr_reader :label

        def initialize(id:, label:)
          self.widget_id = id
          @label = label
        end

        # TODO: only if I am mentioned in a visible_if
        def opt
          [:notify]
        end
      end

      # Constructor
      #
      # @param spec [Y2ConfigurationManagement::Salt::FormElement] Element specification
<<<<<<< HEAD
      # @param controller [FormController] Form controller
      def initialize(spec, controller)
        @default = spec.default == true # nil -> false
        @controller = controller
        @locator = spec.locator
        @id = spec.id

        @inner = CheckBox.new(id: "boolean:#{spec.id}", label: spec.label)
        super(id: "vis:#{spec.id}", widget: @inner)
        initialize_invisibility_cloak(spec.visible_if)
=======
      def initialize(spec)
        initialize_base(spec)
        @default = spec.default == true # nil -> false
        self.widget_id = "boolean:#{spec.id}"
>>>>>>> 2d6b1271
      end

      # @see CWM::AbstractWidget
      def init
        replace(@inner)
        self.value = default
      end

      # Fixup for CWM::ReplacePoint which defaults to non unique ids
      # @return [UITerm]
      def contents
        # In `contents` we must use an Empty Term, otherwise CWMClass
        # would see an {AbstractWidget} and handle events itself,
        # which result in double calling of methods like {handle} or {store} for
        # initial widget.
        ReplacePoint(Id(widget_id), Empty(Id("empty:#{widget_id}")))
      end
    end
  end
end<|MERGE_RESOLUTION|>--- conflicted
+++ resolved
@@ -23,13 +23,9 @@
   # This module contains the widgets which are used to display forms for Salt formulas
   module Widgets
     # This class represents a boolean (checkbox) field. TODO: is tristate possible?
-<<<<<<< HEAD
     class Boolean < ::CWM::ReplacePoint
-=======
-    class Boolean < ::CWM::CheckBox
       include BaseMixin
 
->>>>>>> 2d6b1271
       # @return [Boolean] Default value
       attr_reader :default
 
@@ -57,23 +53,13 @@
       # Constructor
       #
       # @param spec [Y2ConfigurationManagement::Salt::FormElement] Element specification
-<<<<<<< HEAD
-      # @param controller [FormController] Form controller
-      def initialize(spec, controller)
+      def initialize(spec)
+        initialize_base(spec)
         @default = spec.default == true # nil -> false
-        @controller = controller
-        @locator = spec.locator
-        @id = spec.id
 
         @inner = CheckBox.new(id: "boolean:#{spec.id}", label: spec.label)
         super(id: "vis:#{spec.id}", widget: @inner)
         initialize_invisibility_cloak(spec.visible_if)
-=======
-      def initialize(spec)
-        initialize_base(spec)
-        @default = spec.default == true # nil -> false
-        self.widget_id = "boolean:#{spec.id}"
->>>>>>> 2d6b1271
       end
 
       # @see CWM::AbstractWidget
