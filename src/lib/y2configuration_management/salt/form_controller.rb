--- conflicted
+++ resolved
@@ -110,8 +110,9 @@
       end
 
       def update_visibility
-        data.update(form.root.locator, main_form.current_values)
-        main_form.update_visibility(data)
+        state.form_widget.store
+        data.update(form.root.locator, state.form_widget.result)
+        state.form_widget.update_visibility(data)
       end
 
     private
@@ -135,39 +136,10 @@
         @form_builder ||= Y2ConfigurationManagement::Salt::FormBuilder.new(self)
       end
 
-<<<<<<< HEAD
-      # Renders the main form's dialog
-      # @return [Widgets::Form]
-      def main_form
-        return @main_form if @main_form
-        @main_form = form_builder.build(form.root.elements)
-        @main_form.value = get(form.root.locator)
-        @main_form
-      end
-
-      # Refreshes the main form content
-      def refresh_main_form
-        data.update(form.root.locator, main_form.current_values)
-        main_form.update_visibility(data)
-        main_form.refresh(get(form.root.locator))
-      end
-
-      # Displays a form to edit a given item
-      #
-      # @param locator [String] Collection locator
-      # @param item [Object] Item to edit
-      # @return [Hash,nil] edited data; `nil` when the user cancels the dialog
-      def edit_item(locator, item)
-        element = form.find_element_by(locator: locator)
-        widget_form = form_builder.build(element.prototype)
-        wid = locator[1..-1].split(".").last
-        widget_form.value = { wid => item }
-        show_popup(element.name, widget_form)
-=======
       # Refreshes the most recently open form widget
       def refresh_top_form
         state.form_widget.refresh(get(state.locator))
->>>>>>> 47741588
+        state.form_widget.update_visibility(data)
       end
 
       # Displays a popup
