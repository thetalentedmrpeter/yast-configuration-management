# Copyright (c) [2018] SUSE LLC
#
# All Rights Reserved.
#
# This program is free software; you can redistribute it and/or modify it
# under the terms of version 2 of the GNU General Public License as published
# by the Free Software Foundation.
#
# This program is distributed in the hope that it will be useful, but WITHOUT
# ANY WARRANTY; without even the implied warranty of MERCHANTABILITY or
# FITNESS FOR A PARTICULAR PURPOSE.  See the GNU General Public License for
# more details.
#
# You should have received a copy of the GNU General Public License along
# with this program; if not, contact SUSE LLC.
#
# To contact SUSE LLC about this file by physical or electronic mail, you may
# find current contact information at www.suse.com.

require "y2configuration_management/widgets"

module Y2ConfigurationManagement
  module Salt
    # This class builds a form according to a given specification
    #
    # For further information, see the forms specification at
    # https://www.suse.com/documentation/suse-manager-3/3.2/susemanager-best-practices/html/book.suma.best.practices/best.practice.salt.formulas.and.forms.html
    class FormBuilder
      # Constructor
      #
      # @param controller [FormController] Controller to inject in widgets
      def initialize(controller)
        @controller = controller
      end

      # Returns the list of widgets to be included in the form
      #
      # @param form_element [Y2ConfigurationManagement::Salt::FormElement] Form element
      # @return [Y2ConfigurationManagement::Widgets::Form] Form
      def build(form_element)
<<<<<<< HEAD
        widgets = Array(form_element).map { |e| build_element(e) }
        Y2ConfigurationManagement::Widgets::Form.new(widgets, controller)
=======
        scalar = !form_element.respond_to?(:elements)
        elements = scalar ? [form_element] : form_element.elements
        widgets = Array(elements).map { |e| build_element(e) }
        Y2ConfigurationManagement::Widgets::Form.new(
          widgets, scalar: scalar
        )
>>>>>>> 47741588
      end

    private

      # @return [FormController] Controller to inject in widgets
      attr_reader :controller

      # Build a form element
      #
      # The form element can be a simple input control, a group or even a collection.
      # The type is determined by the `$type` key which should be included in the element
      # specification.
      #
      # @param element [Y2ConfigurationManagement::Salt::FormElement] Form element
      # @return [Y2ConfigurationManagement::Widgets::Group,
      #          Y2ConfigurationManagement::Widgets::Text,
      #          Y2ConfigurationManagement::Widgets::Collection]
      def build_element(element)
        case element.type
        when :group, :namespace, :"hidden-group"
          build_group(element)
        when :"edit-group"
          build_collection(element)
        when :text, :email, :number, :select, :boolean
          build_input(element)
        when :password, :url, :date, :time, :datetime, :color
          raise "Known but unimplemented $type: #{element.type}, sorry"
        else
          raise "Unknown $type: #{element.type}"
        end
      end

      # Builds a form group
      #
      # @param group [Y2ConfigurationManagement::Salt::Group] Group specification
      # @return [Y2ConfigurationManagement::Widgets::Group]
      def build_group(group)
        children = group.elements.map do |element_spec|
          build_element(element_spec)
        end
        Y2ConfigurationManagement::Widgets::Group.new(group, children)
      end

      # Builds a simple input element
      #
      # @todo To be extended with support for different elements
      #
      # @param input_spec [Hash] Group specification
      # @return [Y2ConfigurationManagement::Widgets::Text]
      def build_input(input_spec)
        klass =
          case input_spec.type
          when :text, :email, :number
            Y2ConfigurationManagement::Widgets::Text
          when :select
            Y2ConfigurationManagement::Widgets::Select
          when :boolean
            Y2ConfigurationManagement::Widgets::Boolean
          end
        klass.new(input_spec)
      end

      # Builds a collection
      #
      # @param collection_spec [Hash] Collection specification
      # @return [Y2ConfigurationManagement::Widgets::Collection]
      def build_collection(collection_spec)
        Y2ConfigurationManagement::Widgets::Collection.new(collection_spec, controller)
      end
    end
  end
end<|MERGE_RESOLUTION|>--- conflicted
+++ resolved
@@ -38,17 +38,12 @@
       # @param form_element [Y2ConfigurationManagement::Salt::FormElement] Form element
       # @return [Y2ConfigurationManagement::Widgets::Form] Form
       def build(form_element)
-<<<<<<< HEAD
-        widgets = Array(form_element).map { |e| build_element(e) }
-        Y2ConfigurationManagement::Widgets::Form.new(widgets, controller)
-=======
         scalar = !form_element.respond_to?(:elements)
         elements = scalar ? [form_element] : form_element.elements
         widgets = Array(elements).map { |e| build_element(e) }
         Y2ConfigurationManagement::Widgets::Form.new(
-          widgets, scalar: scalar
+          widgets, controller, scalar: scalar
         )
->>>>>>> 47741588
       end
 
     private
