--- conflicted
+++ resolved
@@ -17,11 +17,7 @@
 
 
 Name:           yast2-configuration-management
-<<<<<<< HEAD
-Version:        4.0.0
-=======
-Version:        0.3.4
->>>>>>> ec3b1f5a
+Version:        4.0.1
 Release:        0
 
 BuildRoot:      %{_tmppath}/%{name}-%{version}-build
