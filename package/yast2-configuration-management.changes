--- conflicted
+++ resolved
@@ -1,17 +1,16 @@
 -------------------------------------------------------------------
-<<<<<<< HEAD
+Fri Jan 26 16:04:24 UTC 2018 - igonzalezsosa@suse.com
+
+- Prevent YaST from trying to show the module in the control
+  center (bsc#1072025).
+- Version 4.0.1
+
+-------------------------------------------------------------------
 Fri Nov  3 14:22:39 UTC 2017 - igonzalezsosa@suse.com
 
 - Fix textdomain on ConfigurationManagementFinish client
   (bsc#1066427)
 - Version 4.0.0
-=======
-Fri Jan 26 16:04:24 UTC 2018 - igonzalezsosa@suse.com
-
-- Prevent YaST from trying to show the module in the control
-  center (bsc#1072025).
-- Version 0.3.4
->>>>>>> ec3b1f5a
 
 -------------------------------------------------------------------
 Thu May 11 14:46:33 UTC 2017 - igonzalezsosa@suse.com
