--- conflicted
+++ resolved
@@ -25,14 +25,9 @@
 require "y2configuration_management/widgets/text"
 
 describe Y2ConfigurationManagement::Widgets::Form do
-<<<<<<< HEAD
-  subject(:form) { described_class.new([text_input], double("controller")) }
-  let(:text_input) do
-=======
-  subject(:form) { described_class.new(widget) }
+  subject(:form) { described_class.new(widget, double("controller")) }
 
   let(:widget) do
->>>>>>> 47741588
     instance_double(
       Y2ConfigurationManagement::Widgets::Text, id: "text1", value: "foobar", :value= => nil,
       :parent= => nil
@@ -74,7 +69,7 @@
     end
 
     context "when using an scalar form" do
-      subject(:form) { described_class.new(widget, scalar: true) }
+      subject(:form) { described_class.new(widget, double("controller"), scalar: true) }
 
       it "returns just a scalar value" do
         expect(form.result).to eq("foobar")
